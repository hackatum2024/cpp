#include "crow_all.h"
#include <algorithm>
#include <iostream>
#include <mutex>
#include <set>
#include <string>
#include <unordered_map>
#include <vector>

using namespace std;
// Data structures
struct Offer {
  std::string id;
  std::string data;
  int32_t mostSpecificRegionID;
  int64_t startDate;
  int64_t endDate;
  uint8_t numberSeats;
  uint16_t price;
  std::string carType;
  bool hasVollkasko;
  uint16_t freeKilometers;
};

struct PriceRange {
  uint16_t start;
  uint16_t end;
  uint32_t count;
};

struct CarTypeCount {
  uint32_t small;
  uint32_t sports;
  uint32_t luxury;
  uint32_t family;
};

struct VollkaskoCount {
  uint32_t trueCount;
  uint32_t falseCount;
};

struct SeatsCount {
  uint8_t numberSeats;
  uint32_t count;
};

struct FreeKilometerRange {
  uint16_t start;
  uint16_t end;
  uint32_t count;
};

// Helper functions for aggregations
<<<<<<< HEAD
std::vector<PriceRange> calculatePriceRanges(const std::vector<Offer>& offers,
  uint32_t priceRangeWidth, uint16_t minPrice, uint16_t maxPrice)
{
  if (offers.empty() || priceRangeWidth == 0)
  {
    return {};
=======
std::vector<PriceRange> calculatePriceRanges(const std::vector<Offer> &offers,
                                             uint32_t priceRangeWidth,
                                             uint32_t minPrice,
                                             uint32_t maxPrice) {
  if (offers.empty() || priceRangeWidth == 0) {
    return {[]};
>>>>>>> 87e8b302
  }

  uint32_t maxPriceBasket = minPrice + priceRangeWidth;
  uint32_t i = 0;
  vector<PriceRange> ranges;
  while (maxPriceBasket <= maxPrice) {
    uint32_t count = 0;
<<<<<<< HEAD
    uint16_t min_in_basket = UINT16_MAX;
    uint16_t max_in_basket = 0;
    while (offers[i].price < maxPriceBasket)
    {
=======
    uint32_t min_in_basket = INT_MAX;
    uint32_t max_in_basket = 0;
    while (offers[i].price < maxPriceBasket) {
>>>>>>> 87e8b302
      count++;
      min_in_basket = min(min_in_basket, offers[i].price);
      max_in_basket = max(max_in_basket, offers[i].price);
      i++;
    }
    if (count == 0) {
      continue;
    }
    PriceRange range = { min_in_basket, max_in_basket, count };
    ranges.push_back(range);
    maxPriceBasket += priceRangeWidth;
  }
  return ranges;
}

<<<<<<< HEAD
CarTypeCount calculateCarTypeCounts(const std::vector<Offer>& offers)
{
  CarTypeCount counts = { 0, 0, 0, 0 };

  for (const auto& offer : offers)
  {
=======
CarTypeCount calculateCarTypeCounts(const std::vector<Offer> &offers) {
  CarTypeCount counts = {0, 0, 0, 0};

  for (const auto &offer : offers) {
>>>>>>> 87e8b302
    if (offer.carType == "small")
      counts.small++;
    else if (offer.carType == "sports")
      counts.sports++;
    else if (offer.carType == "luxury")
      counts.luxury++;
    else if (offer.carType == "family")
      counts.family++;
  }

  return counts;
}

<<<<<<< HEAD
std::vector<SeatsCount> calculateSeatsCount(const std::vector<Offer>& offers)
{
  std::map<uint8_t, uint32_t> seatCounts;

  // Count offers for each seat number
  for (const auto& offer : offers)
  {
=======
std::vector<SeatsCount> calculateSeatsCount(const std::vector<Offer> &offers) {
  std::map<uint8_t, uint32_t> seatCounts;

  // Count offers for each seat number
  for (const auto &offer : offers) {
>>>>>>> 87e8b302
    seatCounts[offer.numberSeats]++;
  }

  // Convert to vector of SeatsCount
  std::vector<SeatsCount> result;
<<<<<<< HEAD
  for (const auto& [seats, count] : seatCounts)
  {
    result.push_back({ seats, count });
=======
  for (const auto &[seats, count] : seatCounts) {
    result.push_back({seats, count});
>>>>>>> 87e8b302
  }

  return result;
}

std::vector<FreeKilometerRange>
<<<<<<< HEAD
calculateFreeKilometerRanges(const std::vector<Offer>& offers,
  uint32_t minFreeKilometerWidth, uint16_t minFreeKilometer)
{
  if (offers.empty() || minFreeKilometerWidth == 0)
  {
=======
calculateFreeKilometerRanges(const std::vector<Offer> offers,
                             uint32_t minFreeKilometerWidth,
                             uint32_t minFreeKilometer) {
  if (offers.empty() || minFreeKilometerWidth == 0) {
>>>>>>> 87e8b302
    return {};
  }
  vector<Offer> sortedByFreeKilometers(offers);
  vector<FreeKilometerRange> ranges;
  // sort the offers by freeKilometers
<<<<<<< HEAD
  sort(sortedByFreeKilometers.begin(), sortedByFreeKilometers.end(), [](const Offer& a, const Offer& b)
    { return a.freeKilometers < b.freeKilometers; });
=======
  sort(offers.begin(), offers.end(), [](const Offer &a, const Offer &b) {
    return a.freeKilometers < b.freeKilometers;
  });
>>>>>>> 87e8b302
  uint32_t bucket_max = minFreeKilometer + minFreeKilometerWidth;
  Offer start = sortedByFreeKilometers[0];
  uint32_t i = 0;
<<<<<<< HEAD
  while (i < sortedByFreeKilometers.size())
  {
    uint32_t count = 0;
    uint16_t max_in_bucket = 0;
    uint16_t min_in_bucket = UINT16_MAX;
    while (sortedByFreeKilometers[i].freeKilometers < bucket_max)
    {
=======
  while (i < offers.size()) {
    uint32_t count = 0;
    uint32_t max_in_bucket = 0;
    uint32_t min_in_bucket = INT_MAX;
    while (offers[i].freeKilometers < bucket_max) {
>>>>>>> 87e8b302
      count++;
      max_in_bucket = max(max_in_bucket, sortedByFreeKilometers[i].freeKilometers);
      min_in_bucket = min(min_in_bucket, sortedByFreeKilometers[i].freeKilometers);
      i++;
    }
    if (count == 0) {
      continue;
    }
    FreeKilometerRange range = { min_in_bucket, max_in_bucket, count };
    ranges.push_back(range);
    bucket_max += minFreeKilometerWidth;
  }
}

<<<<<<< HEAD
VollkaskoCount calculateVollkaskoCounts(const std::vector<Offer>& offers)
{
  VollkaskoCount counts = { 0, 0 };

  for (const auto& offer : offers)
  {
    if (offer.hasVollkasko)
    {
      counts.trueCount++;
    }
    else
    {
      counts.falseCount++;
=======
  VollkaskoCount calculateVollkaskoCounts(const std::vector<Offer> &offers) {
    VollkaskoCount counts = {0, 0};

    for (const auto &offer : offers) {
      if (offer.hasVollkasko) {
        counts.trueCount++;
      } else {
        counts.falseCount++;
      }
>>>>>>> 87e8b302
    }
  }

  return counts;
}

<<<<<<< HEAD
// Global storage
std::vector<Offer> offers;
std::mutex offers_mutex;
std::unordered_map<int32_t, std::set<int32_t>> regionToSubregions;

// Helper functions
bool isValidCarType(const std::string& type)
{
  return type == "small" || type == "sports" || type == "luxury" ||
    type == "family";
}

void processRegion(const crow::json::rvalue& region,
  std::unordered_map<int32_t, std::set<int32_t>>& regions)
{
  int32_t regionId = region["id"].i();

  if (region.has("subregions"))
  {
    for (const auto& subregion : region["subregions"])
    {
      int32_t subregionId = subregion["id"].i();
      regions[regionId].insert(subregionId);
=======
  // Helper functions
  bool isValidCarType(const std::string &type) {
    return type == "small" || type == "sports" || type == "luxury" ||
           type == "family";
  }

  void processRegion(const crow::json::rvalue &region,
                     std::unordered_map<int32_t, std::set<int32_t>> &regions) {
    int32_t regionId = region["id"].i();

    if (region.has("subregions")) {
      for (const auto &subregion : region["subregions"]) {
        int32_t subregionId = subregion["id"].i();
        regions[regionId].insert(subregionId);
>>>>>>> 87e8b302

      // Process subregion recursively
      processRegion(subregion, regions);

<<<<<<< HEAD
      // Add all subregions of the subregion to the current region
      if (regions.count(subregionId))
      {
        regions[regionId].insert(regions[subregionId].begin(),
          regions[subregionId].end());
=======
        // Add all subregions of the subregion to the current region
        if (regions.count(subregionId)) {
          regions[regionId].insert(regions[subregionId].begin(),
                                   regions[subregionId].end());
        }
>>>>>>> 87e8b302
      }
    }
  }
}

<<<<<<< HEAD
void loadRegions()
{
  std::ifstream f("regions.json");
  if (!f.is_open())
  {
    throw std::runtime_error("Could not open regions.json");
  }

  std::string content((std::istreambuf_iterator<char>(f)),
    std::istreambuf_iterator<char>());
=======
  void loadRegions() {
    std::ifstream f("regions.json");
    if (!f.is_open()) {
      throw std::runtime_error("Could not open regions.json");
    }

    std::string content((std::istreambuf_iterator<char>(f)),
                        std::istreambuf_iterator<char>());

    auto data = crow::json::load(content);
    if (!data) {
      throw std::runtime_error("Failed to parse regions.json");
    }
>>>>>>> 87e8b302

  auto data = crow::json::load(content);
  if (!data)
  {
    throw std::runtime_error("Failed to parse regions.json");
  }

<<<<<<< HEAD
  processRegion(data, regionToSubregions);
}

int main()
{
  try
  {
    loadRegions();
  }
  catch (const std::exception& e)
  {
    std::cerr << "Failed to load regions: " << e.what() << std::endl;
    return 1;
  }
=======
  int main() {
    try {
      loadRegions();
    } catch (const std::exception &e) {
      std::cerr << "Failed to load regions: " << e.what() << std::endl;
      return 1;
    }
>>>>>>> 87e8b302

  crow::SimpleApp app;

<<<<<<< HEAD
  // POST /api/offers - Create new offers
  CROW_ROUTE(app, "/api/offers")
    .methods(
      "POST"_method)([](const crow::request& req, crow::response& res)
        {
          auto json = crow::json::load(req.body);
          if (!json) {
            res.code = 400;
            res.write("Invalid JSON");
            res.end();
            return;
          }

          if (!json.has("offers")) {
            res.code = 400;
            res.write("Missing offers array");
            res.end();
            return;
          }

          std::vector<Offer> newOffers;
          for (const auto& offerJson : json["offers"]) {
            Offer offer;
            try {
              offer.id = offerJson["ID"].s();
              offer.data = offerJson["data"].s();
              offer.mostSpecificRegionID = offerJson["mostSpecificRegionID"].i();
              offer.startDate = offerJson["startDate"].i();
              offer.endDate = offerJson["endDate"].i();
              offer.numberSeats = offerJson["numberSeats"].i();
              offer.price = offerJson["price"].i();
              offer.carType = offerJson["carType"].s();
              offer.hasVollkasko = offerJson["hasVollkasko"].b();
              offer.freeKilometers = offerJson["freeKilometers"].i();

              if (!isValidCarType(offer.carType)) {
                res.code = 400;
                res.write("Invalid car type");
=======
    // POST /api/offers - Create new offers
    CROW_ROUTE(app, "/api/offers")
        .methods("POST"_method)(
            [](const crow::request &req, crow::response &res) {
              auto json = crow::json::load(req.body);
              if (!json) {
                res.code = 400;
                res.write("Invalid JSON");
>>>>>>> 87e8b302
                res.end();
                return;
              }

<<<<<<< HEAD
              newOffers.push_back(offer);
            }
            catch (const std::exception& e) {
              res.code = 400;
              res.write("Invalid offer data");
              res.end();
              return;
            }
          }

          // Add offers to storage
          {
            std::lock_guard<std::mutex> lock(offers_mutex);
            offers.insert(offers.end(), newOffers.begin(), newOffers.end());
          }

          std::cout << "now stored offers\n";
          for (Offer& o : offers) {
            std::cout << o.id << ", ";
          }
          std::cout << "\n";

          res.code = 200;
          res.end(); });

  // GET /api/offers - Search offers
  CROW_ROUTE(app, "/api/offers")
    .methods("GET"_method)([](const crow::request& req, crow::response& res)
      {
        try {
          // Parse mandatory parameters
          int32_t regionID = std::stoi(req.url_params.get("regionID"));
          int64_t timeRangeStart =
            std::stoll(req.url_params.get("timeRangeStart"));
          int64_t timeRangeEnd = std::stoll(req.url_params.get("timeRangeEnd"));
          uint16_t numberDays = std::stoi(req.url_params.get("numberDays"));
          std::string sortOrder = req.url_params.get("sortOrder");
          uint32_t page = std::stoul(req.url_params.get("page"));
          uint32_t pageSize = std::stoul(req.url_params.get("pageSize"));
          uint32_t priceRangeWidth =
            std::stoul(req.url_params.get("priceRangeWidth"));
          uint32_t minFreeKilometerWidth =
            std::stoul(req.url_params.get("minFreeKilometerWidth"));

          // Parse optional parameters
          std::optional<uint8_t> minNumberSeats;
          if (req.url_params.get("minNumberSeats") != nullptr) {
            minNumberSeats = std::stoi(req.url_params.get("minNumberSeats"));
          }

          std::optional<uint16_t> minPrice;
          if (req.url_params.get("minPrice") != nullptr) {
            minPrice = std::stoi(req.url_params.get("minPrice"));
          }
=======
              if (!json.has("offers")) {
                res.code = 400;
                res.write("Missing offers array");
                res.end();
                return;
              }

              std::vector<Offer> newOffers;
              for (const auto &offerJson : json["offers"]) {
                Offer offer;
                try {
                  offer.id = offerJson["ID"].s();
                  offer.data = offerJson["data"].s();
                  offer.mostSpecificRegionID =
                      offerJson["mostSpecificRegionID"].i();
                  offer.startDate = offerJson["startDate"].i();
                  offer.endDate = offerJson["endDate"].i();
                  offer.numberSeats = offerJson["numberSeats"].i();
                  offer.price = offerJson["price"].i();
                  offer.carType = offerJson["carType"].s();
                  offer.hasVollkasko = offerJson["hasVollkasko"].b();
                  offer.freeKilometers = offerJson["freeKilometers"].i();

                  if (!isValidCarType(offer.carType)) {
                    res.code = 400;
                    res.write("Invalid car type");
                    res.end();
                    return;
                  }

                  newOffers.push_back(offer);
                } catch (const std::exception &e) {
                  res.code = 400;
                  res.write("Invalid offer data");
                  res.end();
                  return;
                }
              }

              // Add offers to storage
              {
                std::lock_guard<std::mutex> lock(offers_mutex);
                offers.insert(offers.end(), newOffers.begin(), newOffers.end());
              }

              std::cout << "now stored offers\n";
              for (Offer &o : offers) {
                std::cout << o.id << ", ";
              }
              std::cout << "\n";

              res.code = 200;
              res.end();
            });

    // GET /api/offers - Search offers
    CROW_ROUTE(app, "/api/offers")
        .methods("GET"_method)([](const crow::request &req) {
          try {
            // Parse mandatory parameters
            int32_t regionID = std::stoi(req.url_params.get("regionID"));
            int64_t timeRangeStart =
                std::stoll(req.url_params.get("timeRangeStart"));
            int64_t timeRangeEnd =
                std::stoll(req.url_params.get("timeRangeEnd"));
            uint16_t numberDays = std::stoi(req.url_params.get("numberDays"));
            std::string sortOrder = req.url_params.get("sortOrder");
            uint32_t page = std::stoul(req.url_params.get("page"));
            uint32_t pageSize = std::stoul(req.url_params.get("pageSize"));
            uint32_t priceRangeWidth =
                std::stoul(req.url_params.get("priceRangeWidth"));
            uint32_t minFreeKilometerWidth =
                std::stoul(req.url_params.get("minFreeKilometerWidth"));

            // Parse optional parameters
            std::optional<uint8_t> minNumberSeats;
            if (req.url_params.get("minNumberSeats") != nullptr) {
              minNumberSeats = std::stoi(req.url_params.get("minNumberSeats"));
            }
>>>>>>> 87e8b302

            std::optional<uint16_t> minPrice;
            if (req.url_params.get("minPrice") != nullptr) {
              minPrice = std::stoi(req.url_params.get("minPrice"));
            }

            std::optional<uint16_t> maxPrice;
            if (req.url_params.get("maxPrice") != nullptr) {
              maxPrice = std::stoi(req.url_params.get("maxPrice"));
            }

            std::optional<std::string> carType;
            if (req.url_params.get("carType") != nullptr) {
              carType = req.url_params.get("carType");
            }

<<<<<<< HEAD
          std::optional<uint16_t> minFreeKilometer;
          if (req.url_params.get("minFreeKilometer") != nullptr) {
            minFreeKilometer =
              std::stoi(req.url_params.get("minFreeKilometer"));
          }
          else {
            minFreeKilometer = 0;
          }
=======
            std::optional<bool> onlyVollkasko;
            if (req.url_params.get("onlyVollkasko") != nullptr) {
              onlyVollkasko = req.url_params.get("onlyVollkasko") == "true";
            }
>>>>>>> 87e8b302

            std::optional<uint16_t> minFreeKilometer;
            if (req.url_params.get("minFreeKilometer") != nullptr) {
              minFreeKilometer =
                  std::stoi(req.url_params.get("minFreeKilometer"));
            }

            // Filter offers based on parameters
            std::vector<Offer> filteredOffers;
            {
              std::lock_guard<std::mutex> lock(offers_mutex);

<<<<<<< HEAD
            for (const auto& offer : offers) {
              // Check region
              if (validRegions.count(offer.mostSpecificRegionID) == 0) {
                continue;
=======
              auto validRegions = regionToSubregions[regionID];
              validRegions.insert(regionID); // include the region itself

              for (const auto &offer : offers) {
                // Check region
                if (validRegions.count(offer.mostSpecificRegionID) == 0) {
                  continue;
                }

                // Apply mandatory filters
                if (offer.startDate < timeRangeStart ||
                    offer.endDate > timeRangeEnd) {
                  continue;
                }

                // TODO: is this correct?
                // check number of days
                int64_t daysAvailable =
                    (offer.endDate - offer.startDate) / (24 * 60 * 60 * 1000);
                if (daysAvailable != numberDays) {
                  continue;
                }

                // Apply optional filters
                if (minNumberSeats && offer.numberSeats < *minNumberSeats)
                  continue;
                if (minPrice && offer.price < *minPrice)
                  continue;
                if (maxPrice && offer.price >= *maxPrice)
                  continue;
                if (carType && offer.carType != *carType)
                  continue;
                if (onlyVollkasko && !offer.hasVollkasko)
                  continue;
                if (minFreeKilometer &&
                    offer.freeKilometers < *minFreeKilometer)
                  continue;

                filteredOffers.push_back(offer);
>>>>>>> 87e8b302
              }
            }

            // Sort offers
            if (sortOrder == "price-asc") {
              std::sort(filteredOffers.begin(), filteredOffers.end(),
                        [](const Offer &a, const Offer &b) {
                          return a.price < b.price ||
                                 (a.price == b.price && a.id < b.id);
                        });
            } else if (sortOrder == "price-desc") {
              std::sort(filteredOffers.begin(), filteredOffers.end(),
                        [](const Offer &a, const Offer &b) {
                          return a.price > b.price ||
                                 (a.price == b.price && a.id < b.id);
                        });
            }

<<<<<<< HEAD
          // Sort offers
          if (sortOrder == "price-asc") {
            std::sort(filteredOffers.begin(), filteredOffers.end(),
              [](const Offer& a, const Offer& b) {
                return a.price < b.price ||
                  (a.price == b.price && a.id < b.id);
              });
          }
          else if (sortOrder == "price-desc") {
            std::sort(filteredOffers.begin(), filteredOffers.end(),
              [](const Offer& a, const Offer& b) {
                return a.price > b.price ||
                  (a.price == b.price && a.id < b.id);
              });
          }

          // Paginate results
          size_t startIdx = page * pageSize;
          size_t endIdx = std::min(startIdx + pageSize, filteredOffers.size());

          // Calculate aggregations
          auto priceRanges =
            calculatePriceRanges(filteredOffers, priceRangeWidth, minPrice.value(), maxPrice.value());
          auto carTypeCounts = calculateCarTypeCounts(filteredOffers);
          auto seatsCount = calculateSeatsCount(filteredOffers);
          auto freeKilometerRanges = calculateFreeKilometerRanges(
            filteredOffers, minFreeKilometerWidth, minFreeKilometer.value());
          auto vollkaskoCounts = calculateVollkaskoCounts(filteredOffers);

          // Prepare response JSON
          std::vector<crow::json::wvalue> priceRangesJson;
          for (const auto& range : priceRanges) {
            crow::json::wvalue rangeJson;
            rangeJson["start"] = range.start;
            rangeJson["end"] = range.end;
            rangeJson["count"] = range.count;
            priceRangesJson.push_back(std::move(rangeJson));
          }

          std::vector<crow::json::wvalue> seatsCountJson;
          for (const auto& sc : seatsCount) {
            crow::json::wvalue seatsJson;
            seatsJson["numberSeats"] = sc.numberSeats;
            seatsJson["count"] = sc.count;
            seatsCountJson.push_back(std::move(seatsJson));
          }

          std::vector<crow::json::wvalue> freeKmRangesJson;
          for (const auto& range : freeKilometerRanges) {
            crow::json::wvalue rangeJson;
            rangeJson["start"] = range.start;
            rangeJson["end"] = range.end;
            rangeJson["count"] = range.count;
            freeKmRangesJson.push_back(std::move(rangeJson));
          }
=======
            // Paginate results
            size_t startIdx = page * pageSize;
            size_t endIdx =
                std::min(startIdx + pageSize, filteredOffers.size());

            // Calculate aggregations
            auto priceRanges =
                calculatePriceRanges(filteredOffers, priceRangeWidth);
            auto carTypeCounts = calculateCarTypeCounts(filteredOffers);
            auto seatsCount = calculateSeatsCount(filteredOffers);
            auto freeKilometerRanges = calculateFreeKilometerRanges(
                filteredOffers, minFreeKilometerWidth);
            auto vollkaskoCounts = calculateVollkaskoCounts(filteredOffers);

            // Prepare response JSON
            std::vector<crow::json::wvalue> priceRangesJson;
            for (const auto &range : priceRanges) {
              crow::json::wvalue rangeJson;
              rangeJson["start"] = range.start;
              rangeJson["end"] = range.end;
              rangeJson["count"] = range.count;
              priceRangesJson.push_back(std::move(rangeJson));
            }

            std::vector<crow::json::wvalue> seatsCountJson;
            for (const auto &sc : seatsCount) {
              crow::json::wvalue seatsJson;
              seatsJson["numberSeats"] = sc.numberSeats;
              seatsJson["count"] = sc.count;
              seatsCountJson.push_back(std::move(seatsJson));
            }

            std::vector<crow::json::wvalue> freeKmRangesJson;
            for (const auto &range : freeKilometerRanges) {
              crow::json::wvalue rangeJson;
              rangeJson["start"] = range.start;
              rangeJson["end"] = range.end;
              rangeJson["count"] = range.count;
              freeKmRangesJson.push_back(std::move(rangeJson));
            }

            // Prepare offers for response
            std::vector<crow::json::wvalue> resultOffers;
            for (size_t i = startIdx; i < endIdx; i++) {
              crow::json::wvalue offerJson;
              offerJson["ID"] = filteredOffers[i].id;
              offerJson["data"] = filteredOffers[i].data;
              resultOffers.push_back(std::move(offerJson));
            }
>>>>>>> 87e8b302

            // Construct final response
            crow::json::wvalue response;
            response["offers"] = std::move(resultOffers);
            response["priceRanges"] = std::move(priceRangesJson);
            response["carTypeCounts"] =
                crow::json::wvalue({{"small", carTypeCounts.small},
                                    {"sports", carTypeCounts.sports},
                                    {"luxury", carTypeCounts.luxury},
                                    {"family", carTypeCounts.family}});
            response["seatsCount"] = std::move(seatsCountJson);
            response["freeKilometerRange"] = std::move(freeKmRangesJson);
            response["vollkaskoCount"] = crow::json::wvalue(
                {{"trueCount", vollkaskoCounts.trueCount},
                 {"falseCount", vollkaskoCounts.falseCount}});

            return crow::response(200, response);
          } catch (const std::exception &e) {
            // Create an error response
            crow::json::wvalue error_response(
                {{"status", "error"},
                 {"message", "Invalid parameters"},
                 {"error", e.what()}});

            // Return error response with status code 400
            return crow::response(400, error_response);
          }
<<<<<<< HEAD

          // Construct final response
          crow::json::wvalue response;
          response["offers"] = std::move(resultOffers);
          response["priceRanges"] = std::move(priceRangesJson);
          response["carTypeCounts"] =
            crow::json::wvalue({ {"small", carTypeCounts.small},
                                {"sports", carTypeCounts.sports},
                                {"luxury", carTypeCounts.luxury},
                                {"family", carTypeCounts.family} });
          response["seatsCount"] = std::move(seatsCountJson);
          response["freeKilometerRange"] = std::move(freeKmRangesJson);
          response["vollkaskoCount"] =
            crow::json::wvalue({ {"trueCount", vollkaskoCounts.trueCount},
                                {"falseCount", vollkaskoCounts.falseCount} });

          res.write(response.dump());
          res.end();

        }
        catch (const std::exception& e) {
          res.code = 400;
          res.write("Invalid parameters");
          res.end();
        } });

        // DELETE /api/offers - Delete all offers
        CROW_ROUTE(app, "/api/offers")
          .methods("DELETE"_method)(
            [](const crow::request& req, crow::response& res)
            {
=======
        });

    // DELETE /api/offers - Delete all offers
    CROW_ROUTE(app, "/api/offers")
        .methods("DELETE"_method)(
            [](const crow::request &req, crow::response &res) {
>>>>>>> 87e8b302
              std::lock_guard<std::mutex> lock(offers_mutex);
              offers.clear();
              res.code = 200;
              res.end();
            });

<<<<<<< HEAD
        // TODO:
        app.port(80).multithreaded().run();
=======
    app.port(80).multithreaded().run();
>>>>>>> 87e8b302

        return 0;
}<|MERGE_RESOLUTION|>--- conflicted
+++ resolved
@@ -52,21 +52,12 @@
 };
 
 // Helper functions for aggregations
-<<<<<<< HEAD
 std::vector<PriceRange> calculatePriceRanges(const std::vector<Offer>& offers,
   uint32_t priceRangeWidth, uint16_t minPrice, uint16_t maxPrice)
 {
   if (offers.empty() || priceRangeWidth == 0)
   {
     return {};
-=======
-std::vector<PriceRange> calculatePriceRanges(const std::vector<Offer> &offers,
-                                             uint32_t priceRangeWidth,
-                                             uint32_t minPrice,
-                                             uint32_t maxPrice) {
-  if (offers.empty() || priceRangeWidth == 0) {
-    return {[]};
->>>>>>> 87e8b302
   }
 
   uint32_t maxPriceBasket = minPrice + priceRangeWidth;
@@ -74,16 +65,9 @@
   vector<PriceRange> ranges;
   while (maxPriceBasket <= maxPrice) {
     uint32_t count = 0;
-<<<<<<< HEAD
-    uint16_t min_in_basket = UINT16_MAX;
-    uint16_t max_in_basket = 0;
-    while (offers[i].price < maxPriceBasket)
-    {
-=======
     uint32_t min_in_basket = INT_MAX;
     uint32_t max_in_basket = 0;
     while (offers[i].price < maxPriceBasket) {
->>>>>>> 87e8b302
       count++;
       min_in_basket = min(min_in_basket, offers[i].price);
       max_in_basket = max(max_in_basket, offers[i].price);
@@ -99,19 +83,10 @@
   return ranges;
 }
 
-<<<<<<< HEAD
-CarTypeCount calculateCarTypeCounts(const std::vector<Offer>& offers)
-{
-  CarTypeCount counts = { 0, 0, 0, 0 };
-
-  for (const auto& offer : offers)
-  {
-=======
 CarTypeCount calculateCarTypeCounts(const std::vector<Offer> &offers) {
   CarTypeCount counts = {0, 0, 0, 0};
 
   for (const auto &offer : offers) {
->>>>>>> 87e8b302
     if (offer.carType == "small")
       counts.small++;
     else if (offer.carType == "sports")
@@ -125,69 +100,42 @@
   return counts;
 }
 
-<<<<<<< HEAD
-std::vector<SeatsCount> calculateSeatsCount(const std::vector<Offer>& offers)
-{
-  std::map<uint8_t, uint32_t> seatCounts;
-
-  // Count offers for each seat number
-  for (const auto& offer : offers)
-  {
-=======
 std::vector<SeatsCount> calculateSeatsCount(const std::vector<Offer> &offers) {
   std::map<uint8_t, uint32_t> seatCounts;
 
   // Count offers for each seat number
   for (const auto &offer : offers) {
->>>>>>> 87e8b302
     seatCounts[offer.numberSeats]++;
   }
 
   // Convert to vector of SeatsCount
   std::vector<SeatsCount> result;
-<<<<<<< HEAD
-  for (const auto& [seats, count] : seatCounts)
-  {
-    result.push_back({ seats, count });
-=======
+
   for (const auto &[seats, count] : seatCounts) {
     result.push_back({seats, count});
->>>>>>> 87e8b302
   }
 
   return result;
 }
 
 std::vector<FreeKilometerRange>
-<<<<<<< HEAD
 calculateFreeKilometerRanges(const std::vector<Offer>& offers,
   uint32_t minFreeKilometerWidth, uint16_t minFreeKilometer)
 {
   if (offers.empty() || minFreeKilometerWidth == 0)
   {
-=======
-calculateFreeKilometerRanges(const std::vector<Offer> offers,
-                             uint32_t minFreeKilometerWidth,
-                             uint32_t minFreeKilometer) {
-  if (offers.empty() || minFreeKilometerWidth == 0) {
->>>>>>> 87e8b302
+
     return {};
   }
   vector<Offer> sortedByFreeKilometers(offers);
   vector<FreeKilometerRange> ranges;
   // sort the offers by freeKilometers
-<<<<<<< HEAD
   sort(sortedByFreeKilometers.begin(), sortedByFreeKilometers.end(), [](const Offer& a, const Offer& b)
     { return a.freeKilometers < b.freeKilometers; });
-=======
-  sort(offers.begin(), offers.end(), [](const Offer &a, const Offer &b) {
-    return a.freeKilometers < b.freeKilometers;
-  });
->>>>>>> 87e8b302
+
   uint32_t bucket_max = minFreeKilometer + minFreeKilometerWidth;
   Offer start = sortedByFreeKilometers[0];
   uint32_t i = 0;
-<<<<<<< HEAD
   while (i < sortedByFreeKilometers.size())
   {
     uint32_t count = 0;
@@ -195,13 +143,7 @@
     uint16_t min_in_bucket = UINT16_MAX;
     while (sortedByFreeKilometers[i].freeKilometers < bucket_max)
     {
-=======
-  while (i < offers.size()) {
-    uint32_t count = 0;
-    uint32_t max_in_bucket = 0;
-    uint32_t min_in_bucket = INT_MAX;
-    while (offers[i].freeKilometers < bucket_max) {
->>>>>>> 87e8b302
+
       count++;
       max_in_bucket = max(max_in_bucket, sortedByFreeKilometers[i].freeKilometers);
       min_in_bucket = min(min_in_bucket, sortedByFreeKilometers[i].freeKilometers);
@@ -216,7 +158,6 @@
   }
 }
 
-<<<<<<< HEAD
 VollkaskoCount calculateVollkaskoCounts(const std::vector<Offer>& offers)
 {
   VollkaskoCount counts = { 0, 0 };
@@ -230,24 +171,13 @@
     else
     {
       counts.falseCount++;
-=======
-  VollkaskoCount calculateVollkaskoCounts(const std::vector<Offer> &offers) {
-    VollkaskoCount counts = {0, 0};
-
-    for (const auto &offer : offers) {
-      if (offer.hasVollkasko) {
-        counts.trueCount++;
-      } else {
-        counts.falseCount++;
-      }
->>>>>>> 87e8b302
+
     }
   }
 
   return counts;
 }
 
-<<<<<<< HEAD
 // Global storage
 std::vector<Offer> offers;
 std::mutex offers_mutex;
@@ -271,45 +201,22 @@
     {
       int32_t subregionId = subregion["id"].i();
       regions[regionId].insert(subregionId);
-=======
-  // Helper functions
-  bool isValidCarType(const std::string &type) {
-    return type == "small" || type == "sports" || type == "luxury" ||
-           type == "family";
-  }
-
-  void processRegion(const crow::json::rvalue &region,
-                     std::unordered_map<int32_t, std::set<int32_t>> &regions) {
-    int32_t regionId = region["id"].i();
-
-    if (region.has("subregions")) {
-      for (const auto &subregion : region["subregions"]) {
-        int32_t subregionId = subregion["id"].i();
-        regions[regionId].insert(subregionId);
->>>>>>> 87e8b302
+
 
       // Process subregion recursively
       processRegion(subregion, regions);
 
-<<<<<<< HEAD
       // Add all subregions of the subregion to the current region
       if (regions.count(subregionId))
       {
         regions[regionId].insert(regions[subregionId].begin(),
           regions[subregionId].end());
-=======
-        // Add all subregions of the subregion to the current region
-        if (regions.count(subregionId)) {
-          regions[regionId].insert(regions[subregionId].begin(),
-                                   regions[subregionId].end());
-        }
->>>>>>> 87e8b302
+
       }
     }
   }
 }
 
-<<<<<<< HEAD
 void loadRegions()
 {
   std::ifstream f("regions.json");
@@ -318,23 +225,9 @@
     throw std::runtime_error("Could not open regions.json");
   }
 
+
   std::string content((std::istreambuf_iterator<char>(f)),
     std::istreambuf_iterator<char>());
-=======
-  void loadRegions() {
-    std::ifstream f("regions.json");
-    if (!f.is_open()) {
-      throw std::runtime_error("Could not open regions.json");
-    }
-
-    std::string content((std::istreambuf_iterator<char>(f)),
-                        std::istreambuf_iterator<char>());
-
-    auto data = crow::json::load(content);
-    if (!data) {
-      throw std::runtime_error("Failed to parse regions.json");
-    }
->>>>>>> 87e8b302
 
   auto data = crow::json::load(content);
   if (!data)
@@ -342,7 +235,6 @@
     throw std::runtime_error("Failed to parse regions.json");
   }
 
-<<<<<<< HEAD
   processRegion(data, regionToSubregions);
 }
 
@@ -357,19 +249,10 @@
     std::cerr << "Failed to load regions: " << e.what() << std::endl;
     return 1;
   }
-=======
-  int main() {
-    try {
-      loadRegions();
-    } catch (const std::exception &e) {
-      std::cerr << "Failed to load regions: " << e.what() << std::endl;
-      return 1;
-    }
->>>>>>> 87e8b302
+
 
   crow::SimpleApp app;
 
-<<<<<<< HEAD
   // POST /api/offers - Create new offers
   CROW_ROUTE(app, "/api/offers")
     .methods(
@@ -408,21 +291,10 @@
               if (!isValidCarType(offer.carType)) {
                 res.code = 400;
                 res.write("Invalid car type");
-=======
-    // POST /api/offers - Create new offers
-    CROW_ROUTE(app, "/api/offers")
-        .methods("POST"_method)(
-            [](const crow::request &req, crow::response &res) {
-              auto json = crow::json::load(req.body);
-              if (!json) {
-                res.code = 400;
-                res.write("Invalid JSON");
->>>>>>> 87e8b302
                 res.end();
                 return;
               }
 
-<<<<<<< HEAD
               newOffers.push_back(offer);
             }
             catch (const std::exception& e) {
@@ -477,93 +349,6 @@
           if (req.url_params.get("minPrice") != nullptr) {
             minPrice = std::stoi(req.url_params.get("minPrice"));
           }
-=======
-              if (!json.has("offers")) {
-                res.code = 400;
-                res.write("Missing offers array");
-                res.end();
-                return;
-              }
-
-              std::vector<Offer> newOffers;
-              for (const auto &offerJson : json["offers"]) {
-                Offer offer;
-                try {
-                  offer.id = offerJson["ID"].s();
-                  offer.data = offerJson["data"].s();
-                  offer.mostSpecificRegionID =
-                      offerJson["mostSpecificRegionID"].i();
-                  offer.startDate = offerJson["startDate"].i();
-                  offer.endDate = offerJson["endDate"].i();
-                  offer.numberSeats = offerJson["numberSeats"].i();
-                  offer.price = offerJson["price"].i();
-                  offer.carType = offerJson["carType"].s();
-                  offer.hasVollkasko = offerJson["hasVollkasko"].b();
-                  offer.freeKilometers = offerJson["freeKilometers"].i();
-
-                  if (!isValidCarType(offer.carType)) {
-                    res.code = 400;
-                    res.write("Invalid car type");
-                    res.end();
-                    return;
-                  }
-
-                  newOffers.push_back(offer);
-                } catch (const std::exception &e) {
-                  res.code = 400;
-                  res.write("Invalid offer data");
-                  res.end();
-                  return;
-                }
-              }
-
-              // Add offers to storage
-              {
-                std::lock_guard<std::mutex> lock(offers_mutex);
-                offers.insert(offers.end(), newOffers.begin(), newOffers.end());
-              }
-
-              std::cout << "now stored offers\n";
-              for (Offer &o : offers) {
-                std::cout << o.id << ", ";
-              }
-              std::cout << "\n";
-
-              res.code = 200;
-              res.end();
-            });
-
-    // GET /api/offers - Search offers
-    CROW_ROUTE(app, "/api/offers")
-        .methods("GET"_method)([](const crow::request &req) {
-          try {
-            // Parse mandatory parameters
-            int32_t regionID = std::stoi(req.url_params.get("regionID"));
-            int64_t timeRangeStart =
-                std::stoll(req.url_params.get("timeRangeStart"));
-            int64_t timeRangeEnd =
-                std::stoll(req.url_params.get("timeRangeEnd"));
-            uint16_t numberDays = std::stoi(req.url_params.get("numberDays"));
-            std::string sortOrder = req.url_params.get("sortOrder");
-            uint32_t page = std::stoul(req.url_params.get("page"));
-            uint32_t pageSize = std::stoul(req.url_params.get("pageSize"));
-            uint32_t priceRangeWidth =
-                std::stoul(req.url_params.get("priceRangeWidth"));
-            uint32_t minFreeKilometerWidth =
-                std::stoul(req.url_params.get("minFreeKilometerWidth"));
-
-            // Parse optional parameters
-            std::optional<uint8_t> minNumberSeats;
-            if (req.url_params.get("minNumberSeats") != nullptr) {
-              minNumberSeats = std::stoi(req.url_params.get("minNumberSeats"));
-            }
->>>>>>> 87e8b302
-
-            std::optional<uint16_t> minPrice;
-            if (req.url_params.get("minPrice") != nullptr) {
-              minPrice = std::stoi(req.url_params.get("minPrice"));
-            }
-
             std::optional<uint16_t> maxPrice;
             if (req.url_params.get("maxPrice") != nullptr) {
               maxPrice = std::stoi(req.url_params.get("maxPrice"));
@@ -573,8 +358,6 @@
             if (req.url_params.get("carType") != nullptr) {
               carType = req.url_params.get("carType");
             }
-
-<<<<<<< HEAD
           std::optional<uint16_t> minFreeKilometer;
           if (req.url_params.get("minFreeKilometer") != nullptr) {
             minFreeKilometer =
@@ -583,12 +366,7 @@
           else {
             minFreeKilometer = 0;
           }
-=======
-            std::optional<bool> onlyVollkasko;
-            if (req.url_params.get("onlyVollkasko") != nullptr) {
-              onlyVollkasko = req.url_params.get("onlyVollkasko") == "true";
-            }
->>>>>>> 87e8b302
+
 
             std::optional<uint16_t> minFreeKilometer;
             if (req.url_params.get("minFreeKilometer") != nullptr) {
@@ -601,52 +379,10 @@
             {
               std::lock_guard<std::mutex> lock(offers_mutex);
 
-<<<<<<< HEAD
             for (const auto& offer : offers) {
               // Check region
               if (validRegions.count(offer.mostSpecificRegionID) == 0) {
                 continue;
-=======
-              auto validRegions = regionToSubregions[regionID];
-              validRegions.insert(regionID); // include the region itself
-
-              for (const auto &offer : offers) {
-                // Check region
-                if (validRegions.count(offer.mostSpecificRegionID) == 0) {
-                  continue;
-                }
-
-                // Apply mandatory filters
-                if (offer.startDate < timeRangeStart ||
-                    offer.endDate > timeRangeEnd) {
-                  continue;
-                }
-
-                // TODO: is this correct?
-                // check number of days
-                int64_t daysAvailable =
-                    (offer.endDate - offer.startDate) / (24 * 60 * 60 * 1000);
-                if (daysAvailable != numberDays) {
-                  continue;
-                }
-
-                // Apply optional filters
-                if (minNumberSeats && offer.numberSeats < *minNumberSeats)
-                  continue;
-                if (minPrice && offer.price < *minPrice)
-                  continue;
-                if (maxPrice && offer.price >= *maxPrice)
-                  continue;
-                if (carType && offer.carType != *carType)
-                  continue;
-                if (onlyVollkasko && !offer.hasVollkasko)
-                  continue;
-                if (minFreeKilometer &&
-                    offer.freeKilometers < *minFreeKilometer)
-                  continue;
-
-                filteredOffers.push_back(offer);
->>>>>>> 87e8b302
               }
             }
 
@@ -665,7 +401,6 @@
                         });
             }
 
-<<<<<<< HEAD
           // Sort offers
           if (sortOrder == "price-asc") {
             std::sort(filteredOffers.begin(), filteredOffers.end(),
@@ -721,57 +456,6 @@
             rangeJson["count"] = range.count;
             freeKmRangesJson.push_back(std::move(rangeJson));
           }
-=======
-            // Paginate results
-            size_t startIdx = page * pageSize;
-            size_t endIdx =
-                std::min(startIdx + pageSize, filteredOffers.size());
-
-            // Calculate aggregations
-            auto priceRanges =
-                calculatePriceRanges(filteredOffers, priceRangeWidth);
-            auto carTypeCounts = calculateCarTypeCounts(filteredOffers);
-            auto seatsCount = calculateSeatsCount(filteredOffers);
-            auto freeKilometerRanges = calculateFreeKilometerRanges(
-                filteredOffers, minFreeKilometerWidth);
-            auto vollkaskoCounts = calculateVollkaskoCounts(filteredOffers);
-
-            // Prepare response JSON
-            std::vector<crow::json::wvalue> priceRangesJson;
-            for (const auto &range : priceRanges) {
-              crow::json::wvalue rangeJson;
-              rangeJson["start"] = range.start;
-              rangeJson["end"] = range.end;
-              rangeJson["count"] = range.count;
-              priceRangesJson.push_back(std::move(rangeJson));
-            }
-
-            std::vector<crow::json::wvalue> seatsCountJson;
-            for (const auto &sc : seatsCount) {
-              crow::json::wvalue seatsJson;
-              seatsJson["numberSeats"] = sc.numberSeats;
-              seatsJson["count"] = sc.count;
-              seatsCountJson.push_back(std::move(seatsJson));
-            }
-
-            std::vector<crow::json::wvalue> freeKmRangesJson;
-            for (const auto &range : freeKilometerRanges) {
-              crow::json::wvalue rangeJson;
-              rangeJson["start"] = range.start;
-              rangeJson["end"] = range.end;
-              rangeJson["count"] = range.count;
-              freeKmRangesJson.push_back(std::move(rangeJson));
-            }
-
-            // Prepare offers for response
-            std::vector<crow::json::wvalue> resultOffers;
-            for (size_t i = startIdx; i < endIdx; i++) {
-              crow::json::wvalue offerJson;
-              offerJson["ID"] = filteredOffers[i].id;
-              offerJson["data"] = filteredOffers[i].data;
-              resultOffers.push_back(std::move(offerJson));
-            }
->>>>>>> 87e8b302
 
             // Construct final response
             crow::json::wvalue response;
@@ -799,7 +483,6 @@
             // Return error response with status code 400
             return crow::response(400, error_response);
           }
-<<<<<<< HEAD
 
           // Construct final response
           crow::json::wvalue response;
@@ -831,26 +514,16 @@
           .methods("DELETE"_method)(
             [](const crow::request& req, crow::response& res)
             {
-=======
-        });
-
-    // DELETE /api/offers - Delete all offers
-    CROW_ROUTE(app, "/api/offers")
-        .methods("DELETE"_method)(
-            [](const crow::request &req, crow::response &res) {
->>>>>>> 87e8b302
+
               std::lock_guard<std::mutex> lock(offers_mutex);
               offers.clear();
               res.code = 200;
               res.end();
             });
 
-<<<<<<< HEAD
         // TODO:
         app.port(80).multithreaded().run();
-=======
-    app.port(80).multithreaded().run();
->>>>>>> 87e8b302
+
 
         return 0;
 }